--- conflicted
+++ resolved
@@ -22,12 +22,10 @@
 # v0.11.1: new versioning, minor changes
 # v0.11.2: use ecdsa & pyaes libraries instead of cryptography for ecdh key exchange
 # v0.11.3: add support for altcoin message signing in CardConnector.card_sign_message()
-<<<<<<< HEAD
+# v0.11.4: minor improvements & more error checks
 # v0.12.1: add SeedKeeper support
-# TODO: include SeedKeeper version...
-PYSATOCHIP_REVISION= 3
-=======
-# v0.11.4: minor improvements & more error checks
-PYSATOCHIP_REVISION= 4
->>>>>>> 4bbd7723
-PYSATOCHIP_VERSION= str(SATOCHIP_PROTOCOL_MAJOR_VERSION) + '.' + str(SATOCHIP_PROTOCOL_MINOR_VERSION) + '.' + str(PYSATOCHIP_REVISION)+# TODO: include SeedKeeper version
+PYSATOCHIP_MAJOR_VERSION= 0
+PYSATOCHIP_MINOR_VERSION= 12
+PYSATOCHIP_REVISION= 1
+PYSATOCHIP_VERSION= str(PYSATOCHIP_MAJOR_VERSION) + '.' + str(PYSATOCHIP_MINOR_VERSION) + '.' + str(PYSATOCHIP_REVISION)