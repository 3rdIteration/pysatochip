--- conflicted
+++ resolved
@@ -1067,14 +1067,6 @@
             msg= msg+ [padsize]*padsize
             # send apdu
             (response, sw1, sw2) = self.card_transmit(apdu)
-<<<<<<< HEAD
-            # extract IV & id_2FA
-            IV= response[0:16]
-            id_2FA= response[16:36]
-            msg_out=IV
-            # id_2FA is 20 bytes, should be 32 => use sha256
-            id_2FA= hashlib.sha256(bytes(id_2FA)).hexdigest()
-=======
             if sw1==0x90 and sw2==0x00:
                 # extract IV & id_2FA
                 IV= response[0:16]
@@ -1087,7 +1079,6 @@
                 raise RuntimeError(f"Error: 2FA is not enabled (error code: {hex(256*sw1+sw2)}")
             else:
                 raise UnexpectedSW12Error(f'Unexpected error code: {hex(256*sw1+sw2)}')
->>>>>>> 4bbd7723
         else:
             p1= 0x01
             lc= 0x10
